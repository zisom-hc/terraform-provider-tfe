# UNRELEASED
<!-- Add CHANGELOG entry to this section for any PR awaiting the next release -->
<!-- Please also include if this is a Bug Fix, Enhancement, or Feature -->

<<<<<<< HEAD
BUG FIXES:
* `r/tfe_policy`: Fix the provider ignoring updates to the `query` field, by @skeggse [1108](https://github.com/hashicorp/terraform-provider-tfe/pull/1108)
=======
BREAKING CHANGES:
* `r/tfe_workspace`: Default value of the `execution_mode` field now uses the organization's `default_execution_mode`. If no `default_execution_mode` has been set, the default `execution_mode` will be unchanged (i.e. `remote`).
>>>>>>> f217b6e3

FEATURES:
* `d/tfe_registry_module`: Add `vcs_repo.tags` and `vcs_repo.branch` attributes to allow configuration of `publishing_mechanism`. Add `test_config` to support running tests on `branch`-based registry modules, by @hashimoon [1096](https://github.com/hashicorp/terraform-provider-tfe/pull/1096)
* **New Resource**: `r/tfe_organization_default_execution_mode` is a new resource to set the `default_execution_mode` and `default_agent_pool_id` for an organization, by @SwiftEngineer [1137](https://github.com/hashicorp/terraform-provider-tfe/pull/1137)'
* `r/tfe_workspace`: Now uses the organization's `default_execution_mode` and `default_agent_pool_id` as the default `execution_mode`, by @SwiftEngineer [1137](https://github.com/hashicorp/terraform-provider-tfe/pull/1137)'

ENHANCEMENTS:
* `d/tfe_organization`: Make `name` argument optional if configured for the provider, by @tmatilai [1133](https://github.com/hashicorp/terraform-provider-tfe/pull/1133)

## v0.50.0

FEATURES:
* `r/tfe_workspace`: Add `auto_apply_run_trigger` attribute, by @nfagerlund [1123](https://github.com/hashicorp/terraform-provider-tfe/pull/1123)
* `d/tfe_workspace`: Add `auto_apply_run_trigger` attribute, by @nfagerlund [1123](https://github.com/hashicorp/terraform-provider-tfe/pull/1123)
* `r/tfe_variable_set`: Add `priority` attribute, by @Netra2104 [1075](https://github.com/hashicorp/terraform-provider-tfe/pull/1075)
* `d/tfe_variable_set`: Add `priority` attribute, by @Netra2104 [1075](https://github.com/hashicorp/terraform-provider-tfe/pull/1075)

BUG FIXES:

* `r/tfe_policy_set`: Fix detecting spurious changes on every run when providing file contents with `tfe_slug`. This may require an updated version of tfc-agent for the full fix to take effect. Fixed by upgrading go-slug to v0.13.1 [1123](https://github.com/hashicorp/terraform-provider-tfe/pull/1123)
* `r/tfe_variable`: Fix nil pointer dereference segfault on client error during Update operations, by @nfagerlund [1131](https://github.com/hashicorp/terraform-provider-tfe/1131)
* provider: Fix an issue where the request body is not preserved during certain retry scenarios, by @sebasslash [1135](https://github.com/hashicorp/terraform-provider-tfe/pull/1135)
* provider: Fix a build failure for 32 bit linux architectures by @brandonc [1139](https://github.com/hashicorp/terraform-provider-tfe/pull/1139)

## v0.49.2 (October 4, 2023)

BUG FIXES:
* `d/tfe_outputs`: Fix incompatibility with the newly-released Terraform 1.6, which would result in a "Data Source Not Implemented" error.

## v0.49.1 (October 2, 2023)

BUG FIXES:
* Reverts previous bug fix for provider making two service discovery requests per provider config. This was an internal refactor that broke provider token configuration, by @brandonc [1085](https://github.com/hashicorp/terraform-provider-tfe/pull/1085)

## v0.49.0 (October 2, 2023)

BUG FIXES:
* `r/tfe_team_project_access`: Fixes a panic that occurs when the client is configured against an older TFE release, by @sebasslash [1011](https://github.com/hashicorp/terraform-provider-tfe/pull/1011)
* The provider no longer makes two service discovery requests per provider config, by @brandonc [1034](https://github.com/hashicorp/terraform-provider-tfe/pull/1034)
* `d/tfe_policy_set`: Add `excluded_workspace_ids` attribute, by @Netra2104 [1035](https://github.com/hashicorp/terraform-provider-tfe/pull/1035)
* `r/tfe_workspace_policy_set` and `r/tfe_workspace_policy_set_exclusion`: Removed workspace-related `include` parameters since included workspace data is not required to manage these resources, by @jbonhag [1080](https://github.com/hashicorp/terraform-provider-tfe/pull/1080)

FEATURES:
* `d/tfe_organization_membership`: Add `organization_membership_id` attribute, by @laurenolivia [997](https://github.com/hashicorp/terraform-provider-tfe/pull/997)
* `d/tfe_variable_set`: Add `project_ids` attribute, by @Netra2104 [994](https://github.com/hashicorp/terraform-provider-tfe/pull/994)
* **New Data Source**: `d/tfe_teams` is a new data source to return names and IDs of Teams in an Organization, by @isaacmcollins [992](https://github.com/hashicorp/terraform-provider-tfe/pull/992)
* **New Resource**: `r/tfe_workspace_policy_set_exclusion` is a new resource allowing the exclusion of one or more existing workspaces from an existing `policy set`, by @Netra2104 [1033](https://github.com/hashicorp/terraform-provider-tfe/pull/1033)

## v0.48.0 (August 7, 2023)

BUG FIXES:
* `r/tfe_workspace`: Fix panic when updating `trigger_patterns` attribute, by @liamstevens [969](https://github.com/hashicorp/terraform-provider-tfe/pull/969)
* `r/tfe_admin_organization_settings`: Allow reprovisioning when the parent organization has been deleted, by @ctrombley [982](https://github.com/hashicorp/terraform-provider-tfe/pull/982)

FEATURES:
* **New Resource**: `r/tfe_saml_settings` manages SAML Settings, by @karvounis-form3 [970](https://github.com/hashicorp/terraform-provider-tfe/pull/970)
* `d/tfe_saml_settings`: Add PrivateKey (sensitive), SignatureSigningMethod, and SignatureDigestMethod attributes, by @karvounis-form3 [970](https://github.com/hashicorp/terraform-provider-tfe/pull/970)
* **New Resource**: `r/tfe_project_policy_set` is a new resource to attach/detach an existing `project` to an existing `policy set`, by @Netra2104 [972](https://github.com/hashicorp/terraform-provider-tfe/pull/972)
* `d/tfe_policy_set`: Add `project_ids` attribute, by @Netra2104 [974](https://github.com/hashicorp/terraform-provider-tfe/pull/974/files)
* `r/tfe_team_project_access`: Add a `custom` option to the `access` attribute as well as `project_access` and `workspace_access` attributes with
various customizable permissions options to apply to a project and all of the workspaces therein, by @rberecka [983](https://github.com/hashicorp/terraform-provider-tfe/pull/983)
* `d/team_project_access`: Add a `custom` option to the `access` attribute as well as `project_access` and `workspace_access` attributes, by @rberecka [983](https://github.com/hashicorp/terraform-provider-tfe/pull/983)


NOTES:
* The provider is now using go-tfe [v1.32.0](https://github.com/hashicorp/go-tfe/releases/tag/v1.32.0)
## v0.47.0 (July 18, 2023)

FEATURES:
* **New Data Source**: `d/tfe_saml_settings` is a new data source to retrieve SAML settings from the Terraform Enterprise Admin API, by @karvounis-form3 [952](https://github.com/hashicorp/terraform-provider-tfe/pull/952)

BUG FIXES:
* `d/tfe_project`: Ignore case when matching project name from Projects List API, by @jbonhag [958](https://github.com/hashicorp/terraform-provider-tfe/pull/958)

## v0.46.0 (July 3, 2023)

FEATURES:
* **New Resource**: `r/tfe_agent_pool_allowed_workspaces` restricts the use of an agent pool to particular workspaces, by @hs26gill [870](https://github.com/hashicorp/terraform-provider-tfe/pull/870)
* `r/tfe_organization_token`: Add optional `expired_at` field to organization tokens, by @juliannatetreault ([#844](https://github.com/hashicorp/terraform-provider-tfe/pull/844))
* `r/tfe_team_token`: Add optional `expired_at` field to team tokens, by @juliannatetreault ([#844](https://github.com/hashicorp/terraform-provider-tfe/pull/844))
* `r/tfe_agent_pool`: Add attribute `organization_scoped` to set the scope of an agent pool, by @hs26gill [870](https://github.com/hashicorp/terraform-provider-tfe/pull/870)
* `d/tfe_agent_pool`: Add attribute `organization_scoped` and `allowed_workspace_ids` to retrieve agent pool scope and associated allowed workspace ids, by @hs26gill [870](https://github.com/hashicorp/terraform-provider-tfe/pull/870)

BUG FIXES:
* `r/tfe_workspace_run`: Ensure `wait_for_run` correctly results in a fire-and-forget run when set to `false`, by @lucymhdavies ([#910](https://github.com/hashicorp/terraform-provider-tfe/pull/910))
* `r/tfe_workspace_run`: Fix rare random run failures; adjust lists of expected run statuses to ensure that a plan is completely processed before attempting to apply it, by @uk1288 ([#921](https://github.com/hashicorp/terraform-provider-tfe/pull/921))
* `r/tfe_notification_configuration`: Add support for missing "Check failed" Health Event notifications, by @lucymhdavies ([#927](https://github.com/hashicorp/terraform-provider-tfe/pull/927))
* `r/tfe_registry_module`: Fix a bug that prevented users from being able to create a registry module using a github app, by @dsa0x ([#935](https://github.com/hashicorp/terraform-provider-tfe/pull/935))

## v0.45.0 (May 25, 2023)

FEATURES:
* `r/tfe_team`: Add attribute `manage_membership` to `organization_access` on `tfe_team` by @JarrettSpiker ([#801](https://github.com/hashicorp/terraform-provider-tfe/pull/801))
* **New Resource**: `r/tfe_workspace_run` manages create and destroy lifecycles in a workspace, by @uk1288 ([#786](https://github.com/hashicorp/terraform-provider-tfe/pull/786))
* `r/tfe_variable`: Add a `readable_value` attribute, which will provide an un-redacted representation of the variable's value in plan outputs if the variable is not sensitive, and which may be referenced by downstream resources by @JarrettSpiker ([#801](https://github.com/hashicorp/terraform-provider-tfe/pull/867))

ENHANCEMENTS:
* `r/tfe_workspace`: Retry workspace safe delete if resources are still being processed to determine safety. ([#881](https://github.com/hashicorp/terraform-provider-tfe/pull/881))

BUG FIXES:

* `r/tfe_variable`: Don't silently erase or override the `value` of a sensitive variable on changes to other attributes when `ignore_changes = [value]` is set, by @nfagerlund ([#873](https://github.com/hashicorp/terraform-provider-tfe/pull/873), fixing issue [#839](https://github.com/hashicorp/terraform-provider-tfe/issues/839))

## v0.44.1 (April 21, 2023)

BUG FIXES:

* Fixed a documentation bug in the new `r/tfe_no_code_module` resource, incorrectly labelling the attribute `registry_module` as `module`

## v0.44.0 (April 19, 2023)

FEATURES:
* **New Data Source**: `d/tfe_project` is a new data source to retrieve project id and associated workspace ids, by @hs26gill ([#829](https://github.com/hashicorp/terraform-provider-tfe/pull/829))
* **New Resource**: `r/tfe_project_variable_set` is a new resource to apply variable sets to projects, by @jbonhag and @rberecka ([#837](https://github.com/hashicorp/terraform-provider-tfe/pull/837))
* **New Resource**: `r/tfe_no_code_module` is a new resource to manage no-code settings for registry modules, by @dsa0x ([#836](https://github.com/hashicorp/terraform-provider-tfe/pull/836))

    **NOTE:** This resource is currently in beta and isn't generally available to all users. It is subject to change or removal.

BUG FIXES:
* `r/tfe_workspace`: Only set `oauth_token_id` and `github_app_installation_id` if configured, by @moensch ([#835](https://github.com/hashicorp/terraform-provider-tfe/pull/835))

DEPRECATIONS:

* The `no_code` attribute in r/tfe_registry_module is deprecated in favor of the new resource `tfe_no_code_module`, which provides a more flexible interface for managing no-code settings for registry modules. The `no_code` attribute will be removed in the next major release of the provider. By @dsa0x ([#836](https://github.com/hashicorp/terraform-provider-tfe/pull/836))

## v0.43.0 (March 23, 2023)

FEATURES:
* **New Data Source**: `d/tfe_organization_tags` is a new data source to allow reading all workspace tags within an organization, by @rhughes1 ([#773](https://github.com/hashicorp/terraform-provider-tfe/pull/773))
* **New Data Source**: `d/tfe_github_app_installation` is a new data source to read a github app installation by name or github app in installation id, by @roleesinhaHC ([#808](https://github.com/hashicorp/terraform-provider-tfe/pull/808))
* `r/tfe_workspace`: Add attribute `github_app_installation_id` to the `vcs_repo`, by @roleesinhaHC ([#808](https://github.com/hashicorp/terraform-provider-tfe/pull/808))
* `r/tfe_registry_module`: Add attribute `github_app_installation_id` to the `vcs_repo`, by @roleesinhaHC ([#808](https://github.com/hashicorp/terraform-provider-tfe/pull/808))
* `r/tfe_policy_set`: Add attribute `github_app_installation_id` to the `vcs_repo`, by @roleesinhaHC ([#808](https://github.com/hashicorp/terraform-provider-tfe/pull/808))
* `r/tfe_workspace`, `d/tfe_workspace`: Add `source_name` and `source_url` to workspaces, by @lucymhdavies ([#527](https://github.com/hashicorp/terraform-provider-tfe/pull/527))
* `r/tfe_team`: Add `read_projects` and `read_workspaces` to the `organization_access` block, by @SwiftEngineer ([#796](https://github.com/hashicorp/terraform-provider-tfe/pull/796))
* `r/tfe_team_project_access` and `d/tfe_team_project_access`: Added support for "maintain" and "write" project permissions, by @joekarl and @jbonhag ([#826](https://github.com/hashicorp/terraform-provider-tfe/pull/826))
* `r/tfe_workspace` and `d/tfe_workspace`: Add attribute `html_url`, by @brandonc ([#784](https://github.com/hashicorp/terraform-provider-tfe/pull/784))
* `r/tfe_organization_membership`: Organization Memberships can now be imported using `<ORGANIZATION NAME>/<USER EMAIL>`, by @JarrettSpiker ([#715](https://github.com/hashicorp/terraform-provider-tfe/pull/715))

ENHANCEMENTS:
* Clarify usage of `organization` fields in documentation describing VCS repository config blocks, by @brandonc ([#792](https://github.com/hashicorp/terraform-provider-tfe/pull/792))
* `r/tfe_workspace`: Clarify error message shown when attempting to safe-delete a workspace on a version of TFE which does not support safe delete, by @JarrettSpiker ([#803](https://github.com/hashicorp/terraform-provider-tfe/pull/803))

## v0.42.0 (January 31, 2023)

FEATURES:
* **New Provider Config**: `organization` (or the `TFE_ORGANIZATION` environment variable) defines a default organization for all resources, making all resource-specific organization arguments optional, by @brandonc ([#762](https://github.com/hashicorp/terraform-provider-tfe/pull/762))
* **New Resource**: `r/tfe_team_project_access` manages team project permissions, by @mwudka ([#768](https://github.com/hashicorp/terraform-provider-tfe/pull/768))
* **New Data Source**: `d/tfe_team_project_access` reads existing team project permissions, by @mwudka ([#768](https://github.com/hashicorp/terraform-provider-tfe/pull/768))
* `r/tfe_team`: Add attribute `manage_projects` to `tfe_team`, by @mwudka ([#768](https://github.com/hashicorp/terraform-provider-tfe/pull/768))
* `r/tfe_team`: Teams can now be imported using `<ORGANIZATION NAME>/<TEAM NAME>`, by @JarrettSpiker ([#745](https://github.com/hashicorp/terraform-provider-tfe/pull/745))
* `r/tfe_team_organization_member`: Team Organization Memberships can now be imported using `<ORGANIZATION NAME>/<USER EMAIL>/<TEAM NAME>`, by @JarrettSpiker ([#745](https://github.com/hashicorp/terraform-provider-tfe/pull/745))

ENHANCEMENTS:
* Update API doc links from terraform.io to developer.hashicorp domain by @uk1288 [#764](https://github.com/hashicorp/terraform-provider-tfe/pull/764)
* Update website docs to depict the use of set with `tfe_team_organization_members` and `tfe_team_members` by @uk1288 [#767](https://github.com/hashicorp/terraform-provider-tfe/pull/767)
* `d/tfe_workspace`: Add `execution_mode` field to workspace datasource @Uk1288 ([#772](https://github.com/hashicorp/terraform-provider-tfe/pull/772))

BUG FIXES:
* `r/tfe_workspace`: Return all workspace safe deletion errors by @skeggse ([#758](https://github.com/hashicorp/terraform-provider-tfe/pull/758))

## v0.41.0 (January 4, 2023)

BUG FIXES:
* d/tfe_workspace_ids: When no wildcards were used in the names argument a substring match was being performed anyway @brandonc ([#752](https://github.com/hashicorp/terraform-provider-tfe/pull/752))

FEATURES:
* r/tfe_workspace: Add attribute `resource_count` to `tfe_workspace` by @rhughes1 ([#682](https://github.com/hashicorp/terraform-provider-tfe/pull/682))
* d/tfe_outputs: Add `nonsensitive_values` attribute to expose current non-sensitive outputs of a given workspace @Uk1288 ([#711](https://github.com/hashicorp/terraform-provider-tfe/pull/711))
* r/tfe_workspace: Adds validation to tag_names argument to ensure tags are lowercase and don't contain invalid characters @brandonc ([#743](https://github.com/hashicorp/terraform-provider-tfe/pull/743))

## v0.40.0 (December 6, 2022)

DEPRECATIONS:
* r/tfe_sentinel_policy is deprecated in favor of the new resource `tfe_policy`, which supports both Sentinel and OPA policies
* r/tfe_organization_module_sharing is deprecated in favor of the new resource `tfe_admin_organization_settings`, which supports the global module sharing option

FEATURES:
* **New Resource**: `tfe_admin_organization_settings` ([#709](https://github.com/hashicorp/terraform-provider-tfe/pull/709)) adds the ability for Terraform Enterprise admins to configure settings for an organization, including module consumers and global module sharing config.
* **New Resource**: `tfe_policy` is a new resource that supports both Sentinel as well as OPA policies. `tfe_sentinel_policy` now includes a deprecation warning. ([#690](https://github.com/hashicorp/terraform-provider-tfe/pull/690))
* **New Resource**: `tfe_project` allows managing projects, which is an upcoming feature of Terraform Cloud and may not yet be generally available. ([#704](https://github.com/hashicorp/terraform-provider-tfe/pull/704))
* d/tfe_workspace_ids: Add support for filtering workspace names with partial matching using `*` ([#698](https://github.com/hashicorp/terraform-provider-tfe/pull/698))
* r/tfe_workspace: Add preemptive check for resources under management when `force_delete` attribute is false ([#699](https://github.com/hashicorp/terraform-provider-tfe/pull/699))
* r/tfe_policy_set: Add OPA support for policy sets. ([#691](https://github.com/hashicorp/terraform-provider-tfe/pull/691))
* d/tfe_policy_set: Add optional `kind` and `overridable` fields for OPA policy sets ([#691](https://github.com/hashicorp/terraform-provider-tfe/pull/691))
* r/tfe_policy: enforce_mode is no longer a required property ([#705](https://github.com/hashicorp/terraform-provider-tfe/pull/705))
* d/tfe_organization: Add computed `default_project_id` field to support projects ([#704](https://github.com/hashicorp/terraform-provider-tfe/pull/704))
* r/tfe_workspace: Add optional `project_id` argument to support projects ([#704](https://github.com/hashicorp/terraform-provider-tfe/pull/704))
* d/tfe_workspace: Add optional `project_id` argument to support projects ([#704](https://github.com/hashicorp/terraform-provider-tfe/pull/704))

## v0.39.0 (November 18, 2022)

FEATURES:
* r/tfe_workspace_run_task: Removed beta notices on the `stage` attribute for workspace run tasks. ([#669](https://github.com/hashicorp/terraform-provider-tfe/pull/669))
* r/registry_module: Adds `no_code` field. ([#673](https://github.com/hashicorp/terraform-provider-tfe/pull/673))
* r/tfe_organization: Add `allow_force_delete_workspaces` attribute to set whether admins are permitted to delete workspaces with resource under management. ([#661](https://github.com/hashicorp/terraform-provider-tfe/pull/661))
* r/tfe_workspace: Add `force_delete` attribute to set whether workspaces will be force deleted when removed through the provider. Otherwise, they will be safe deleted. ([#675](https://github.com/hashicorp/terraform-provider-tfe/pull/675))
* r/tfe_notification_configuration: Add assessment triggers to notifications ([#676](https://github.com/hashicorp/terraform-provider-tfe/pull/676))

## v0.38.0 (October 24, 2022)

FEATURES:
* d/tfe_oauth_client: Adds `name`, `service_provider`, `service_provider_display_name`, `organization`, `callback_url`, and `created_at` fields, and enables searching for an OAuth client with `organization`, `name`, and `service_provider`. ([#599](https://github.com/hashicorp/terraform-provider-tfe/pull/599))
* d/tfe_organization_members: Add datasource for organization_members that returns a list of active members and members with pending invite in an organization. ([#635](https://github.com/hashicorp/terraform-provider-tfe/pull/635))
* d/tfe_organization_membership: Add new argument `username` to enable fetching an organization membership by username. ([#660](https://github.com/hashicorp/terraform-provider-tfe/pull/660))
* r/tfe_organization_membership: Add new computed attribute `username`. ([#660](https://github.com/hashicorp/terraform-provider-tfe/pull/660))
* r/tfe_team_organization_members: Add resource for managing team members via organization membership IDs ([#617](https://github.com/hashicorp/terraform-provider-tfe/pull/617))

BUG FIXES:
* r/tfe_workspace: When assessments_enabled was the only change in to the resource the workspace was not being updated ([#641](https://github.com/hashicorp/terraform-provider-tfe/pull/641))

NOTES:
* The provider is now using go 1.18. ([#643](https://github.com/hashicorp/terraform-provider-tfe/pull/643), [#646](https://github.com/hashicorp/terraform-provider-tfe/pull/646))

## v0.37.0 (September 28, 2022)

FEATURES:
* r/tfe_workspace: Changes in `agent_pool_id` and `execution_mode` attributes are now detected and applied. ([#607](https://github.com/hashicorp/terraform-provider-tfe/pull/607))
* r/tfe_workspace_run_task, d/tfe_workspace_run_task: Add `stage` attribute to workspace run tasks. ([#555](https://github.com/hashicorp/terraform-provider-tfe/pull/555))
* r/tfe_workspace_policy_set: Add ability to attach an existing `workspace` to an existing `policy set`. ([#591](https://github.com/hashicorp/terraform-provider-tfe/pull/591))
* Add attributes for health assessments (drift detection) - available only in Terraform Cloud ([550](https://github.com/hashicorp/terraform-provider-tfe/pull/550)):
  * r/tfe_workspace: Add attribute `assessments_enabled`
  * d/tfe_workspace: Add attribute `assessments_enabled`
  * r/tfe_organization: Added attribute `assessments_enforced`
  * d/tfe_organization: Added attribute `assessments_enforced`

BUG FIXES:
* Bump `terraform-plugin-go` to `v0.6.0`, due to a crash when `tfe_outputs` had null values. ([#611](https://github.com/hashicorp/terraform-provider-tfe/pull/611))
* r/tfe_workspace: Fix documentation of file_triggers_enabled default. ([#627](https://github.com/hashicorp/terraform-provider-tfe/pull/627))
* r/tfe_variable_set: Fix panic when applying variable set to workspaces fails ([#628](https://github.com/hashicorp/terraform-provider-tfe/pull/628))

## v0.36.0 (August 16th, 2022)

FEATURES:
* r/tfe_organization_run_task, d/tfe_organization_run_task: Add `description` attribute to organization run tasks. ([#585](https://github.com/hashicorp/terraform-provider-tfe/pull/585))
* d/tfe_policy_set: Add datasource for policy_set ([#592](https://github.com/hashicorp/terraform-provider-tfe/pull/592))
* r/tfe_workspace: Adds `tags_regex` attribute to `vcs_repo` for workspaces, enabling a workspace to trigger runs for matching Git tags. ([#549](https://github.com/hashicorp/terraform-provider-tfe/pull/549))
* r/agent_pool: Agent Pools can now be imported using `<ORGANIZATION NAME>/<AGENT POOL NAME>` ([#561](https://github.com/hashicorp/terraform-provider-tfe/pull/561))

BUG FIXES:
* d/tfe_outputs: Fix a bug causing sensitive values to be missing from tfe_outputs ([#565](https://github.com/hashicorp/terraform-provider-tfe/pull/565))

## 0.35.0 (July 27th, 2022)

BREAKING CHANGES:
* `r/tfe_organization`: `admin_settings` attribute was removed after being released prematurely in 0.34.0, breaking existing configurations due to requiring a token with admin privileges ([#573](https://github.com/hashicorp/terraform-provider-tfe/pull/573))

BUG FIXES:
* r/tfe_registry_module: Added `Computed` modifier to attributes in order to prevent unnecessary resource replacement ([#572](https://github.com/hashicorp/terraform-provider-tfe/pull/572))

## 0.34.0 (July 26th, 2022)

BUG FIXES:
* Removed nonworking example from `tfe_variable_set` docs ([#562](https://github.com/hashicorp/terraform-provider-tfe/pull/562))
* Removed `ForceNew` modifier from `name` attribute in `r/tfe_team` ([#566](https://github.com/hashicorp/terraform-provider-tfe/pull/566))
* r/tfe_workspace: Fix `trigger-prefixes` could not be updated because of the conflict with `trigger-patterns` in some cases - as described in this [GitHub Issue](https://github.com/hashicorp/terraform-provider-tfe/issues/552) ([#564](https://github.com/hashicorp/terraform-provider-tfe/pull/564/))

FEATURES:
* d/agent_pool: Improve efficiency of reading agent pool data when the target organization has more than 20 agent pools ([#508](https://github.com/hashicorp/terraform-provider-tfe/pull/508))
* Added warning logs for 404 error responses ([#538](https://github.com/hashicorp/terraform-provider-tfe/pull/538))
* r/tfe_registry_module: Add ability to create both public and private `registry_modules` without VCS. ([#546](https://github.com/hashicorp/terraform-provider-tfe/pull/546))

DEPRECATION NOTICE:
* The `registry_modules` import format `<ORGANIZATION>/<REGISTRY MODULE NAME>/<REGISTRY MODULE PROVIDER>/<REGISTRY MODULE ID>` has been deprecated in favour of `<ORGANIZATION>/<REGISTRY_NAME>/<NAMESPACE>/<REGISTRY MODULE NAME>/<REGISTRY MODULE PROVIDER>/<REGISTRY MODULE ID>` to support public and private `registry_modules`.

## 0.33.0 (July 8th, 2022)

FEATURES:
* **New Resource**: `tfe_workspace_variable_set` ([#537](https://github.com/hashicorp/terraform-provider-tfe/pull/537)) adds the ability to assign a variable set to a workspace in a single, flexible resource.
* r/tfe_workspace, d/tfe_workspace: `trigger-patterns` ([#502](https://github.com/hashicorp/terraform-provider-tfe/pull/502)) attribute is introduced to support specifying a set of [glob patterns](https://www.terraform.io/cloud-docs/workspaces/settings/vcs#glob-patterns-for-automatic-run-triggering) for automatic VCS run triggering.
* r/organization: Add `workspace_limit` setting, available only in Terraform Enterprise ([#521](https://github.com/hashicorp/terraform-provider-tfe/pull/521))

DEPRECATION NOTICE: The `workspace_ids` argument on `tfe_variable_set` has been labelled as deprecated and should not be used in conjunction with `tfe_workspace_variable_set`.

## 0.32.1 (June 21st, 2022)

BUG FIXES:

* Fixed a bug in the latest release where a team data source could be populated with the wrong team. ([#530](https://github.com/hashicorp/terraform-provider-tfe/pull/530))

## 0.32.0 (June 20th, 2022)

0.32.0 is an impactful release that includes several bug fixes, support for [run tasks](https://www.terraform.io/cloud-docs/workspaces/settings/run-tasks#run-tasks) and several breaking changes that you should review carefully.

BREAKING CHANGES:
* **Removed Authentication Method**: Host-specific TF_TOKEN_... environment variable (added in 0.31.0) can no longer be used for token authentication. This method of authentication is incompatible with the Terraform Cloud remote execution model. Please use the TFE_TOKEN environment variable.
* r/tfe_workspace: Default value of the `file_triggers_enabled` field is changed to `false`. This will align the
  `file_triggers_enabled` field default value with the default value for the same field in the
  [TFC API](https://www.terraform.io/cloud-docs/api-docs/workspaces).
  If the value of the `file_triggers_enabled` field was not explicitly set and either of the fields `working_directory`
  (not an empty string) or `trigger_prefixes` was used - to keep the behavior unchanged, the `file_trigger_enabled`
  field should now explicitly be set to `true`. ([#510](https://github.com/hashicorp/terraform-provider-tfe/pull/510/files))
* r/tfe_team_access: The `permissions` attribute requires `run_tasks` in the block. ([#487](https://github.com/hashicorp/terraform-provider-tfe/pull/487))

BUG FIXES:
* Prevent overwriting `vcs_repo` attributes in `r/tfe_workspace` when update API call fails ([#498](https://github.com/hashicorp/terraform-provider-tfe/pull/498))
* Fix panic crash on `trigger_prefixes` update in `r/tfe_workspace` when given empty strings ([#518](https://github.com/hashicorp/terraform-provider-tfe/pull/518))

FEATURES:
* r/team, d/team: Add manage_run_tasks to the tfe_team organization_access attributes ([#486](https://github.com/hashicorp/terraform-provider-tfe/pull/486))
* **New Resource**: `tfe_organization_run_task` ([#488](https://github.com/hashicorp/terraform-provider-tfe/pull/488))
* **New Resource**: `tfe_workspace_run_task` ([#488](https://github.com/hashicorp/terraform-provider-tfe/pull/488))
* **New Data Source**: d/tfe_organization_run_task ([#488](https://github.com/hashicorp/terraform-provider-tfe/pull/488))
* **New Data Source**: d/tfe_workspace_run_task ([#488](https://github.com/hashicorp/terraform-provider-tfe/pull/488))
* r/tfe_notification_configuration: Add Microsoft Teams notification type ([#484](https://github.com/hashicorp/terraform-provider-tfe/pull/484))
* d/workspace_ids: Add `exclude_tags` to `tfe_workspace_ids` attributes ([#523](https://github.com/hashicorp/terraform-provider-tfe/pull/523))

## 0.31.0 (April 21, 2022)

BUG FIXES:
* Sensitive values within certain Authorization headers are now redacted from TRACE and DEBUG logs ([#479](https://github.com/hashicorp/terraform-provider-tfe/pull/479))
* r/tfe_variable_set: Clarified and fixed variable_set documentation and examples ([#473](https://github.com/hashicorp/terraform-provider-tfe/pull/473)) and ([#472](https://github.com/hashicorp/terraform-provider-tfe/pull/472))

FEATURES:
* r/team, d/team: Add sso_team_id to the tfe_team attributes ([#457](https://github.com/hashicorp/terraform-provider-tfe/pull/457))
* **New Authentication Method**: Host-specific TF_TOKEN_... variable can be used for token authentication. See provider documentation for details. ([#477](https://github.com/hashicorp/terraform-provider-tfe/pull/477))

## 0.30.2 (April 01, 2022)

BUG FIXES:
* r/tfe_variable_set: Fixed import documentation and examples ([#466](https://github.com/hashicorp/terraform-provider-tfe/pull/466))
* r/tfe_variable: Fixed import documentation and examples ([#466](https://github.com/hashicorp/terraform-provider-tfe/pull/466))

## 0.30.1 (April 01, 2022)

BUG FIXES:
* d/tfe_variable_set: Renamed variable_sets data source to variable_set in documentation ([#458](https://github.com/hashicorp/terraform-provider-tfe/pull/458))
* r/tfe_variable_set: Fixed examples in documentation for specifying workspace_ids ([#461](https://github.com/hashicorp/terraform-provider-tfe/pull/461))
* r/tfe_variable_set: Fixed examples in documentation for variable_set_id ([#462](https://github.com/hashicorp/terraform-provider-tfe/pull/462))

## 0.30.0 (March 29, 2022)

FEATURES:
* **New Resource**: `tfe_variable` ([#452](https://github.com/hashicorp/terraform-provider-tfe/pull/452))
* **New Resource**: `tfe_variable_set` ([#452](https://github.com/hashicorp/terraform-provider-tfe/pull/452))
* **New Data Sources**: d/tfe_variable_set, d/tfe_variables ([#452](https://github.com/hashicorp/terraform-provider-tfe/pull/452))

## 0.29.0 (March 24, 2022)

BUG FIXES:
* r/ssh_key: Removed ability to update ssh value, which never worked ([#432](https://github.com/hashicorp/terraform-provider-tfe/pull/432))

ENHANCEMENTS:
* r/team: Add `manage_providers` and `manage_modules` attributes to resource schema ([#431](https://github.com/hashicorp/terraform-provider-tfe/pull/431))
* Update go-tfe dependency to version 1.0.0 ([#450](https://github.com/hashicorp/terraform-provider-tfe/pull/450))

## 0.28.1 (February 04, 2022)

BUG FIXES:
* d/terraform_version: Backwards compatibility fix for importing Terraform versions from TFE installations that don't support filtering
  Terraform versions ([#427](https://github.com/hashicorp/terraform-provider-tfe/pull/427))

## 0.28.0 (February 02, 2022)

FEATURES:
* **New Resource**: `tfe_terraform_version` ([#400](https://github.com/hashicorp/terraform-provider-tfe/pull/400))
* **New Resource**: `tfe_organization_module_sharing` ([#425](https://github.com/hashicorp/terraform-provider-tfe/pull/425))

ENHANCEMENTS:
* r/workspace: Add support for importing workspaces using <ORGANIZATION NAME>/<WORKSPACE NAME> pair ([#401](https://github.com/hashicorp/terraform-provider-tfe/pull/401))
* r/team: Show entitlement error when creating teams ([#418](https://github.com/hashicorp/terraform-provider-tfe/pull/418))
* Bump `go-tfe` dependency to `0.24.0`

BUG FIXES:
* d/workspace_ids: Fix plugin crash when providing empty strings to `names` argument ([#421](https://github.com/hashicorp/terraform-provider-tfe/pull/421))
* r/workspace: Fix `trigger_prefixes` and `remote_state_consumer_ids` were appearing as workspace drift after being defaulted by the API to empty lists ([#423](https://github.com/hashicorp/terraform-provider-tfe/pull/423))

## 0.27.1 (January 25, 2022)

BUG FIXES:
* d/workspace: Fixed an issue with remote state consumers were being populated with all workspaces when
  global_remote_state is true. When global_remote_state is true, it's safe to assume that all workspace
  state can be read ([#414](https://github.com/hashicorp/terraform-provider-tfe/pull/414))

## 0.27.0 (December 15, 2021)

FEATURES:
* **New Data Source:** d/tfe_variables ([#369](https://github.com/hashicorp/terraform-provider-tfe/pull/369))

ENHANCEMENTS:
* r/organization: Added
  `send_passing_statuses_for_untriggered_speculative_plans`, which can be useful if large numbers of
  untriggered workspaces are exhausting request limits for connected version control service
  providers like GitHub. ([#386](https://github.com/hashicorp/terraform-provider-tfe/pull/386))
* r/oauth_client: Added `key`, `secret`, and `rsa_public_key` arguments, used for configuring
  BitBucket Server and Azure DevOps Server. ([#395](https://github.com/hashicorp/terraform-provider-tfe/pull/395))
* Improved discovery and loading of credentials from Terraform configuration files; the provider
  will attempt to use Terraform CLI's authentication with Terraform Cloud/Enterprise for its own
  authentication, when present. ([#360](https://github.com/hashicorp/terraform-provider-tfe/pull/360))

BUG FIXES:
* r/workspace: Fixed an issue with remote state consumer relationships on workspaces where the provider would not
  follow pagination and only the first 20 results would be read correctly. ([#367](https://github.com/hashicorp/terraform-provider-tfe/pull/367))
* r/tfe_variable: Fixed an issue where updating sensitive attributes would just surface the
  underlying correct error (they must be recreated) instead of allowing Terraform to intelligently
  replace the resource as part of its execution plan. ([#394](https://github.com/hashicorp/terraform-provider-tfe/pull/394))

## 0.26.1 (September 04, 2021)

BUG FIXES:
* Fixed a regression introduced in 0.26.0 where explicitly specifying a hostname became erroneously required, when it should
  default to app.terraform.io (Terraform Cloud) ([#354](https://github.com/hashicorp/terraform-provider-tfe/pull/354))
* d/workspace_ids: Fixed issue with `names` and `tag_names` not validating correctly ([#358](https://github.com/hashicorp/terraform-provider-tfe/pull/358))

## 0.26.0 (September 02, 2021)

FEATURES:
* **New Data Sources:** d/tfe_organizations, d/tfe_organization [#320](https://github.com/hashicorp/terraform-provider-tfe/pull/320).
* Add support for enabling structured run outputs in a `tfe_workspace` [#330](https://github.com/hashicorp/terraform-provider-tfe/pull/330).
* **New Data Source**: Introduces `tfe_slug` used to represent configuration files.
  on local file system [#333](https://github.com/hashicorp/terraform-provider-tfe/pull/333).
* Add functionality in `tfe_policy_set` to allow uploading of local policies [#333](https://github.com/hashicorp/terraform-provider-tfe/pull/333).
* **New Data Source**: Introduces `tfe_outputs` to retrieve state outputs for a Workspace.
* r/workspace: Added `tag_names` argument to set tags for a Workspace.
* d/workspace: Added `tag_names` to the data returned for a Workspace.
* d/workspace_ids: Added `tag_names` as a search option to find Workspaces by tag name.

ENHANCEMENTS:
* Use Golang 1.17 [#341](https://github.com/hashicorp/terraform-provider-tfe/pull/341).

## 0.25.3 (May 18, 2021)

BUG FIXES:
* d/ip_ranges: Fixes an issue in the upstream client where accessing this datasource would
  erroneously change the state of the client and cause subsequent requests in plans to fail with
  incorrect URLs. [#316](https://github.com/hashicorp/terraform-provider-tfe/pull/316)

## 0.25.2 (May 06, 2021)

BUG FIXES:
d/tfe_workspace: Fix remote state consumer regression for Terraform Enterprise ([#311](https://github.com/hashicorp/terraform-provider-tfe/pull/311))

NOTES:
* This release includes an additional fix for the regression introduced in v0.25.0
  to address errors for anyone using the `tfe_workspace` data source with a Terraform
  Enterprise version earlier than v20210401-1.


## 0.25.1 (April 30, 2021)

BUG FIXES:
* r/workspace: Fix remote state consumer regression for Terraform Enterprise ([#303](https://github.com/hashicorp/terraform-provider-tfe/pull/303))
* r/organization: Ignore diffs in name case sensitivity ([#300](https://github.com/hashicorp/terraform-provider-tfe/pull/300))

NOTES:
* This release includes a fix for a major regression from a backwards incompatible change
  erroneously introduced in v0.25.0, where any Terraform Enterprise version < v20210401-1 would
  experience failures using the tfe_workspace resource.

## 0.25.0 (April 29, 2021)

BREAKING CHANGES:
* d/tfe_workspace: Removed deprecated `external_id` attribute. Use `id` instead ([#295](https://github.com/hashicorp/terraform-provider-tfe/pull/295))
* d/tfe_workspace_ids: Removed deprecated `external_ids` attribute. Use `ids` instead ([#295](https://github.com/hashicorp/terraform-provider-tfe/pull/295))
* r/tfe_workspace: Removed deprecated `external_id` attribute. Use `id` instead ([#295](https://github.com/hashicorp/terraform-provider-tfe/pull/295))

ENHANCEMENTS:
* Use Go 1.16 to provide support for Apple Silicon (darwin/arm64) ([#288](https://github.com/hashicorp/terraform-provider-tfe/pull/288))
* Add Manage Policy Overrides permission for teams ([#285](https://github.com/hashicorp/terraform-provider-tfe/pull/285))
* r/tfe_workspace: Add remote state consumer functionality ([#292](https://github.com/hashicorp/terraform-provider-tfe/pull/292))
* r/tfe_workspace: Added description parameter to TFE workspace ([#271](https://github.com/hashicorp/terraform-provider-tfe/pull/271))
* d/tfe_workspace: Added new workspace fields from the API ([#287](https://github.com/hashicorp/terraform-provider-tfe/pull/287))
* d/tfe_workspace: Added `branch` attribute to `vcs_repo` block ([#290](https://github.com/hashicorp/terraform-provider-tfe/pull/290))
* Improved error message for missing token ([#273](https://github.com/hashicorp/terraform-provider-tfe/pull/273))

NOTES:
* You will need to migrate to the new attributes in your configuration to update to the latest
  version of this provider. The tfe_workspace resource will continue to migrate old workspace
  resources in state (schema version 0, using `external_id`) to new ones (schema version 1, using `id`) for
  the foreseeable future and will only be removed in a breaking major version (likely v1.0.0). More information
  about these deprecations can be found in the description of [#295](https://github.com/hashicorp/terraform-provider-tfe/pull/295)

## 0.24.0 (January 22, 2021)

BREAKING CHANGES:
* Support for Terraform version 0.11 and prior has ended. Terraform version 0.12+ is required. This is a result of
  updating the provider to use version 2.0 of the [Terraform Plugin SDK](https://github.com/hashicorp/terraform-plugin-sdk) ([#246](https://github.com/hashicorp/terraform-provider-tfe/pull/246))
* d/tfe_workspace_ids: Changed `ids` attribute to return immutable workspace IDs (`ws-<RANDOM STRING>`) ([#253](https://github.com/hashicorp/terraform-provider-tfe/pull/253))
* r/tfe_notification_configuration: Removed deprecated `workspace_external_id` attribute, preferring `workspace_id` instead ([#253](https://github.com/hashicorp/terraform-provider-tfe/pull/253))
* r/tfe_policy_set: Removed deprecated `workspace_external_ids` attribute, preferring `workspace_ids` instead ([#253](https://github.com/hashicorp/terraform-provider-tfe/pull/253))
* r/tfe_run_trigger: Removed deprecated `workspace_external_id` attribute, preferring `workspace_id` instead ([#253](https://github.com/hashicorp/terraform-provider-tfe/pull/253))

FEATURES:
* **New Resource:** r/tfe_agent_token ([#259](https://github.com/hashicorp/terraform-provider-tfe/pull/259))
* **New Data Source:** d/tfe_ip_ranges ([#262](https://github.com/hashicorp/terraform-provider-tfe/pull/262))

ENHANCEMENTS:
* d/tfe_workspace: Added deprecation warning to the `external_id` attribute, preferring `id` instead ([#253](https://github.com/hashicorp/terraform-provider-tfe/pull/253))
* d/tfe_workspace_ids: Added deprecation warning to the `external_ids` attribute, preferring `ids` instead ([#253](https://github.com/hashicorp/terraform-provider-tfe/pull/253))
* r/tfe_workspace: Added deprecation warning to the `external_id` attribute, preferring `id` instead ([#253](https://github.com/hashicorp/terraform-provider-tfe/pull/253))

NOTES:
* All deprecated attributes will be removed 3 months after the release of v0.24.0 (April 21, 2021). After this
  deprecation period, you will need to migrate to the preferred attributes to update to the latest version of this
  provider. More information about these deprecations can be found in the description of [#253](https://github.com/hashicorp/terraform-provider-tfe/pull/253)
* d/tfe_workspace: The deprecation warning for the `external_id` attribute will not go away until the attribute is
  removed in a future version.  This is due to a [limitation of the Terraform
  SDK](https://github.com/hashicorp/terraform/issues/7569) for deprecation warnings on attributes that aren't specified
  in a configuration. If you have already changed all references to this data source's `external_id` attribute to the
  `ids` attribute, you can ignore the warning.
* d/tfe_workspace_ids: The deprecation warning for the `external_ids` attribute will not go away until the attribute is
  removed in a future version.  This is due to a [limitation of the Terraform
  SDK](https://github.com/hashicorp/terraform/issues/7569) for deprecation warnings on attributes that aren't specified
  in a configuration. If you have already changed all references to this data source's `external_ids` attribute to the
  `ids` attribute, you can ignore the warning.


## 0.23.0 (November 20, 2020)

FEATURES:
* **New Resource:** r/tfe_agent_pool ([#242](https://github.com/hashicorp/terraform-provider-tfe/pull/242)) Includes
  the ability to import existing agent pools via ID.
* **New Data Source:** d/tfe_agent_pool ([#242](https://github.com/hashicorp/terraform-provider-tfe/pull/242))

ENHANCEMENTS:
* r/tfe_workspace: Added `execution_mode` argument, succeeding the existing `operations` boolean (which is now
  deprecated) ([#242](https://github.com/hashicorp/terraform-provider-tfe/pull/242)) This new argument, along with
  `agent_pool_id`, allows for configuring workspaces to use Terraform Cloud Agents
  (https://www.terraform.io/docs/cloud/agents).
* r/tfe_workspace: Added `allow_destroy_plan`, which determines if destroy plans can be queued on the workspace ([#245](https://github.com/hashicorp/terraform-provider-tfe/pull/245))
* r/tfe_organization: Added `cost_estimation_enabled`, which determines if the cost estimation feature is enabled for all workspaces in the organization. ([#239](https://github.com/hashicorp/terraform-provider-tfe/pull/239))
* Added provider configuration option `ssl_skip_verify`, to allow users to skip certificate verifications if their
  environment is appropriate for it (note that in general, this is not recommended and the default value of `true`
  should be used). ([#95](https://github.com/hashicorp/terraform-provider-tfe/pull/95))

BUG FIXES:
* r/tfe_team_access: Fixed an erroneous error message seen when a workspace could not be retrieved from the API ([#233](https://github.com/hashicorp/terraform-provider-tfe/pull/233))

NOTES:
  * Go 1.14 is now being used for development, along with Go modules.
  * Several documentation improvements have been made in this release.

## 0.22.0 (October 07, 2020)

FEATURES:
* **New Data Source:** d/tfe_oauth_client ([#212](https://github.com/hashicorp/terraform-provider-tfe/pull/212))

ENHANCEMENTS:
* r/tfe_variable: Changes to the key of a sensitive variable will result in the deletion of the old variable and the creation of a new one ([#175](https://github.com/hashicorp/terraform-provider-tfe/pull/175))
* r/tfe_workspace: Adds support for the speculative_enabled argument to tfe_workspace ([#210](https://github.com/hashicorp/terraform-provider-tfe/pull/210))

BUG FIXES:
* r/tfe_registry_module: Prevent a possible race condition when creating modules in the registry. ([#215](https://github.com/hashicorp/terraform-provider-tfe/pull/215))
* r/tfe_run_trigger: Retry when a "locked" error is returned ([#178](https://github.com/hashicorp/terraform-provider-tfe/pull/178))
* r/tfe_workspace: Fixed a logic bug that prevented non-default branch names to be imported. ([#220](https://github.com/hashicorp/terraform-provider-tfe/pull/220))
* r/tfe_workspace: Prevent the provider from crashing when encountering empty trigger prefixes. ([#223](https://github.com/hashicorp/terraform-provider-tfe/pull/223))
* r/tfe_workspace_variable: Remove the variable from the state if the workspace containing it has been deleted via the UI. ([#227](https://github.com/hashicorp/terraform-provider-tfe/pull/227))

## 0.21.0 (August 19, 2020)

ENHANCEMENTS:
* r/tfe_policy_set: Added a validation for the `name` attribute so that invalid policy set names are caught at plan time ([#168](https://github.com/hashicorp/terraform-provider-tfe/pull/168))

NOTES:
* This validation matches the requirements specified by the [Terraform Cloud API](https://www.terraform.io/docs/cloud/api/policy-sets.html#request-body). Policy set names can only include letters, numbers, -, and \_.

## 0.20.0 (July 17, 2020)

FEATURES:
* **New Resource:** r/tfe_registry_module ([#191](https://github.com/hashicorp/terraform-provider-tfe/pull/191))
* **New Data Source:** d/tfe_organization_membership ([#191](https://github.com/hashicorp/terraform-provider-tfe/pull/191))

ENHANCEMENTS:
* r/tfe_notification_configuration: Added support for email notification configuration by adding support for `destination_type` of `email` and associated schema attributes `email_user_ids` and (TFE only) `email_addresses` ([#191](https://github.com/hashicorp/terraform-provider-tfe/pull/191))
* r/tfe_organization_membership: Added ability to import organization memberships and added new computed attribute `user_id` ([#191](https://github.com/hashicorp/terraform-provider-tfe/pull/191))

NOTES:
* Using `destination_type` of `email` with resource `tfe_notification_configuration` requires using the provider with Terraform Cloud or an instance of Terraform Enterprise at least as recent as v202005-1.

## 0.19.0 (June 17, 2020)

FEATURES:
* r/tfe_team_access and d/tfe_team_access: Added support for custom workspace permissions ([#184](https://github.com/hashicorp/terraform-provider-tfe/pull/184))

BUG FIXES:
* r/tfe_policy_set: Fixes issue when updating Policy Set branch attribute ([#185](https://github.com/hashicorp/terraform-provider-tfe/pull/185))

## 0.18.1 (June 10, 2020)

ENHANCEMENTS:
* provider: Updated terraform-provider-sdk to 1.13.1 ([[#177](https://github.com/hashicorp/terraform-provider-tfe/pull/177)])

## 0.18.0 (June 03, 2020)

ENHANCEMENTS:
* d/tfe_workspace_ids: Added deprecation warning to the `ids` attribute, preferring `full_names` instead ([#182](https://github.com/hashicorp/terraform-provider-tfe/pull/182))
* r/tfe_notification_configuration: Added deprecation warning to the `workspace_external_id` attribute, preferring `workspace_id` instead ([#182](https://github.com/hashicorp/terraform-provider-tfe/pull/182))
* r/tfe_policy_set: Added deprecation warning to the `workspace_external_ids` attribute, preferring `workspace_ids` instead ([#182](https://github.com/hashicorp/terraform-provider-tfe/pull/182))
* r/tfe_run_trigger: Added deprecation warning to the `workspace_external_id` attribute, preferring `workspace_id` instead ([#182](https://github.com/hashicorp/terraform-provider-tfe/pull/182))

NOTES:
* All deprecated attributes will be removed 3 months after the release of v0.18.0. You will have until September 3, 2020 to migrate to the preferred attributes.
* More information about these deprecations can be found in the description of [#182](https://github.com/hashicorp/terraform-provider-tfe/pull/182)
* d/tfe_workspace_ids: The deprecation warning for the `ids` attribute will not go away until the attribute is removed in a future version.
This is due to a [limitation of the 1.0 version of the Terraform SDK](https://github.com/hashicorp/terraform/issues/7569) for deprecation warnings on attributes that aren't specified in a configuration.
If you have already changed all references to this data source's `ids` attribute to the new `full_names` attribute, you can ignore the warning.


## 0.17.1 (May 27, 2020)

BUG FIXES:
* r/tfe_team: Fixed a panic occurring with importing Owners teams on Free TFC organizations which do not include visible organization access. ([#181](https://github.com/hashicorp/terraform-provider-tfe/pull/181))

## 0.17.0 (May 21, 2020)

ENHANCEMENTS:
* r/tfe_team: Added support for organization-level permissions and visibility on teams. ([#155](https://github.com/hashicorp/terraform-provider-tfe/pull/155))

## 0.16.2 (May 12, 2020)

BUG FIXES:
* r/tfe_workspace: Allow VCS repo to be removed from a workspace when it has been removed from the configuration. ([#173](https://github.com/hashicorp/terraform-provider-tfe/pull/173))

## 0.16.1 (April 28, 2020)

BUG FIXES:
* r/tfe_workspace: Running a plan/apply when a workspace has been deleted outside of
  terraform no longer causes a panic. ([#162](https://github.com/hashicorp/terraform-provider-tfe/pull/162))

## 0.16.0 (April 14, 2020)

FEATURES:

- **New Resource**: `tfe_organization_membership` ([#154](https://github.com/hashicorp/terraform-provider-tfe/pull/154))
- **New Resource**: `tfe_team_organization_member` ([#154](https://github.com/hashicorp/terraform-provider-tfe/pull/154))

## 0.15.1 (March 25, 2020)

ENHANCEMENTS:
* r/tfe_workspace: Migrate ID from <organization>/<workspace> to opaque external_id ([#106](https://github.com/hashicorp/terraform-provider-tfe/pull/106))
* r/tfe_variable: Migrate workspace_id from <organization>/<workspace> to opaque external_id ([#106](https://github.com/hashicorp/terraform-provider-tfe/pull/106))
* r/tfe_team_access: Migrate workspace_id from <organization>/<workspace> to opaque external_id ([#106](https://github.com/hashicorp/terraform-provider-tfe/pull/106))

## 0.15.0 (March 25, 2020)

## 0.14.1 (March 04, 2020)

BUG FIXES:

* t/tfe_workspace: Issues with updating `working_directory` ([[#137](https://github.com/hashicorp/terraform-provider-tfe/pull/137)])
  and `trigger_prefixes` ([[#138](https://github.com/hashicorp/terraform-provider-tfe/pull/138)]) when removed from the configuration.
  Special note: if you have workspaces which are configured through the TFE provider, but have set the working directory or trigger prefixes manually, through the UI, you'll need to update your configuration.

## 0.14.0 (February 20, 2020)

FEATURES:

* **New Resource:** `tfe_run_trigger` ([[#132](https://github.com/hashicorp/terraform-provider-tfe/pull/132)])

## 0.13.0 (February 18, 2020)

ENHANCEMENTS:

* provider: Update to the standalone SDK ([[#130](https://github.com/hashicorp/terraform-provider-tfe/pull/130)])

## 0.12.1 (February 12, 2020)

BUG FIXES:

* provider: Lock the provider v2.2 for Terraform Enterprise ([[#127](https://github.com/hashicorp/terraform-provider-tfe/pull/127)])
This will warn users that this version of the provider does not support Terraform Enterprise versions < 202001-1

## 0.12.0 (February 11, 2020)

BREAKING CHANGES:

* r/tfe_variable: Update the workspace variable resource to utilize the "nested" routes that are now preferred ([[#123](https://github.com/hashicorp/terraform-provider-tfe/pull/123)])
This change is incompatible with Terraform Enterprise versions < 202001-1.

ENHANCEMENTS:

* **New Resource:** `tfe_policy_set_parameter` ([[#123](https://github.com/hashicorp/terraform-provider-tfe/pull/123)])
* r/tfe_variable: Add support for descriptions for workspace variables ([[#121](https://github.com/hashicorp/terraform-provider-tfe/pull/121)])

## 0.11.4 (December 13, 2019)

BUG FIXES:

r/tfe_oauth_client: Issue with using private_key and validation check ([[#113]](https://github.com/hashicorp/terraform-provider-tfe/pull/113))

## 0.11.3 (December 10, 2019)

ENHANCEMENTS:

* r/tfe_oauth_client: Adding support for Azure DevOps Server and Azure DevOps Services ([[#99](https://github.com/hashicorp/terraform-provider-tfe/pull/99)])

## 0.11.2 (December 10, 2019)

ENHANCEMENTS:

* provider: Retry requests which result in server errors ([[#109](https://github.com/hashicorp/terraform-provider-tfe/pull/109)])

## 0.11.1 (September 27, 2019)

ENHANCEMENTS:

* r/tfe_workspace: Adding support to configure execution mode ([[#92](https://github.com/hashicorp/terraform-provider-tfe/pull/92)])

## 0.11.0 (August 19, 2019)

FEATURES:

* **New Resource:** `tfe_notification_configuration` ([[#86](https://github.com/hashicorp/terraform-provider-tfe/pull/86)])

## 0.10.1 (June 26, 2019)

BUG FIXES:

* r/tfe_workspace: Ensure that file-triggers-enabled and trigger-prefixes fields are updated when changed ([#81](https://github.com/hashicorp/terraform-provider-tfe/pull/81))

## 0.10.0 (June 20, 2019)

ENHANCEMENTS:

* r/tfe_policy_set: Added support for VCS policy sets. ([#80](https://github.com/hashicorp/terraform-provider-tfe/issues/80))

## 0.9.1 (June 05, 2019)

ENHANCEMENTS:

* r/tfe_workspace: Add monorepo filtering workspace config fields ([#77](https://github.com/hashicorp/terraform-provider-tfe/pull/77))
* provider: Add support for TFE_HOSTNAME and TFE_TOKEN environment variables ([#78](https://github.com/hashicorp/terraform-provider-tfe/pull/78), fixes [#31](https://github.com/hashicorp/terraform-provider-tfe/issues/31))

## 0.9.0 (May 23, 2019)

IMPROVEMENTS:

* The provider is now compatible with Terraform v0.12, while retaining compatibility with prior versions.

## 0.8.2 (April 08, 2019)

BUG FIXES:

* d/tfe_workspace: Set the correct workspace ID ([#74](https://github.com/hashicorp/terraform-provider-tfe/issues/74))

## 0.8.1 (March 26, 2019)

BUG FIXES:

* provider: Update the vendor directory so it's in sync with the versions defined in `go.mod` ([#73](https://github.com/hashicorp/terraform-provider-tfe/issues/73))

## 0.8.0 (March 26, 2019)

BUG FIXES:

* r/tfe_variable: Mark `value` as optional (defaults to `""`) to match TFE API behavior ([#72](https://github.com/hashicorp/terraform-provider-tfe/issues/72))

## 0.7.1 (February 15, 2019)

BUG FIXES:

* r/tfe_workspace: Add a check when migrating `vcs_repo` from a set to a list ([#64](https://github.com/hashicorp/terraform-provider-tfe/issues/64))

## 0.7.0 (February 14, 2019)

ENHANCEMENTS:

* provider: Enable request/response logging ([#55](https://github.com/hashicorp/terraform-provider-tfe/issues/55))
* provider: Report detailed service discovery and version constraints information ([#61](https://github.com/hashicorp/terraform-provider-tfe/issues/61))
* r/tfe_workspace: Try to find a workspace by external ID before removing it ([#51](https://github.com/hashicorp/terraform-provider-tfe/issues/51))
* r/tfe_workspace: Use a list instead of a set for a workspace `vcs_repo` ([#53](https://github.com/hashicorp/terraform-provider-tfe/issues/53))

## 0.6.0 (January 08, 2019)

FEATURES:

* **New resource**: `tfe_oauth_client` ([#42](https://github.com/hashicorp/terraform-provider-tfe/issues/42))
* **New data source**: `tfe_ssh_key` ([#43](https://github.com/hashicorp/terraform-provider-tfe/issues/43))
* **New data source**: `tfe_team` ([#43](https://github.com/hashicorp/terraform-provider-tfe/issues/43))
* **New data source**: `tfe_team_access` ([#43](https://github.com/hashicorp/terraform-provider-tfe/issues/43))
* **New data source**: `tfe_workspace` ([#43](https://github.com/hashicorp/terraform-provider-tfe/issues/43))
* **New data source**: `tfe_workspace_ids` ([#43](https://github.com/hashicorp/terraform-provider-tfe/issues/43))

## 0.5.0 (December 12, 2018)

ENHANCEMENTS:

* r/tfe_workspace: Support queuing all runs for new workspaces ([#41](https://github.com/hashicorp/terraform-provider-tfe/issues/41))

## 0.4.0 (November 27, 2018)

ENHANCEMENTS:

* r/tfe_workspace: Support assigning an SSH key to a workspace ([#38](https://github.com/hashicorp/terraform-provider-tfe/issues/38))

## 0.3.0 (November 13, 2018)

FEATURES:

* **New resource**: `tfe_policy_set` ([#33](https://github.com/hashicorp/terraform-provider-tfe/issues/33))

ENHANCEMENTS:

* `go-tfe` now includes logic to throttle requests preventing rate limit errors ([#34](https://github.com/hashicorp/terraform-provider-tfe/issues/34))

BUG FIXES:

* r/tfe_workspace: Fix a bug that prevented to set `auto-apply` to false ([#30](https://github.com/hashicorp/terraform-provider-tfe/issues/30))

## 0.2.0 (September 20, 2018)

NOTES:

* r/tfe_workspace: The format of the internal ID used to track workspaces
  is changed to be more inline with other representations of the same ID. The ID
  should be converted automatically during an `apply`, but the conversion can also
  be triggered manually by running `terraform refresh` when it causes issues.

FEATURES:

* Add `terraform import` support to all (except `tfe_ssh_key`) resources ([#20](https://github.com/hashicorp/terraform-provider-tfe/issues/20))

ENHANCEMENTS:

* r/tfe_workspace: Export the Terraform Enterprise workspace ID ([#21](https://github.com/hashicorp/terraform-provider-tfe/issues/21))

## 0.1.0 (August 14, 2018)

Initial release.<|MERGE_RESOLUTION|>--- conflicted
+++ resolved
@@ -2,13 +2,11 @@
 <!-- Add CHANGELOG entry to this section for any PR awaiting the next release -->
 <!-- Please also include if this is a Bug Fix, Enhancement, or Feature -->
 
-<<<<<<< HEAD
-BUG FIXES:
-* `r/tfe_policy`: Fix the provider ignoring updates to the `query` field, by @skeggse [1108](https://github.com/hashicorp/terraform-provider-tfe/pull/1108)
-=======
 BREAKING CHANGES:
 * `r/tfe_workspace`: Default value of the `execution_mode` field now uses the organization's `default_execution_mode`. If no `default_execution_mode` has been set, the default `execution_mode` will be unchanged (i.e. `remote`).
->>>>>>> f217b6e3
+
+BUG FIXES:
+* `r/tfe_policy`: Fix the provider ignoring updates to the `query` field, by @skeggse [1108](https://github.com/hashicorp/terraform-provider-tfe/pull/1108)
 
 FEATURES:
 * `d/tfe_registry_module`: Add `vcs_repo.tags` and `vcs_repo.branch` attributes to allow configuration of `publishing_mechanism`. Add `test_config` to support running tests on `branch`-based registry modules, by @hashimoon [1096](https://github.com/hashicorp/terraform-provider-tfe/pull/1096)
