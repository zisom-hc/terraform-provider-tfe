--- conflicted
+++ resolved
@@ -72,18 +72,11 @@
 					resource.TestCheckResourceAttr(
 						"tfe_team.foobar", "organization_access.0.manage_run_tasks", "true"),
 					resource.TestCheckResourceAttr(
-<<<<<<< HEAD
+						"tfe_team.foobar", "organization_access.0.manage_projects", "true"),
+					resource.TestCheckResourceAttr(
+						"tfe_team.foobar", "organization_access.0.read_projects", "true"),
+					resource.TestCheckResourceAttr(
 						"tfe_team.foobar", "organization_access.0.read_workspaces", "true"),
-
-					// Projects are in GA for TFC, but haven't been enabled for TFE yet. This Cloud-only gate
-					// can be removed once TFE nightly builds include project support
-					betaOnlyCheck(resource.TestCheckResourceAttr(
-						"tfe_team.foobar", "organization_access.0.manage_projects", "true")),
-					betaOnlyCheck(resource.TestCheckResourceAttr(
-						"tfe_team.foobar", "organization_access.0.read_projects", "true")),
-=======
-						"tfe_team.foobar", "organization_access.0.manage_projects", "true"),
->>>>>>> 5f2b0520
 				),
 			},
 		},
@@ -124,15 +117,11 @@
 					resource.TestCheckResourceAttr(
 						"tfe_team.foobar", "organization_access.0.manage_run_tasks", "true"),
 					resource.TestCheckResourceAttr(
-<<<<<<< HEAD
 						"tfe_team.foobar", "organization_access.0.read_projects", "true"),
-					betaOnlyCheck(resource.TestCheckResourceAttr(
-						"tfe_team.foobar", "organization_access.0.manage_projects", "true")),
-					betaOnlyCheck(resource.TestCheckResourceAttr(
-						"tfe_team.foobar", "organization_access.0.read_workspaces", "true")),
-=======
+					resource.TestCheckResourceAttr(
 						"tfe_team.foobar", "organization_access.0.manage_projects", "true"),
->>>>>>> 5f2b0520
+					resource.TestCheckResourceAttr(
+						"tfe_team.foobar", "organization_access.0.read_workspaces", "true"),
 				),
 			},
 			{
@@ -199,26 +188,6 @@
 					resource.TestCheckResourceAttr(
 						"tfe_team.foobar", "sso_team_id", ""),
 				),
-			},
-		},
-	})
-}
-
-func TestAccTFETeam_invalid(t *testing.T) {
-	rInt := rand.New(rand.NewSource(time.Now().UnixNano())).Int()
-
-	resource.Test(t, resource.TestCase{
-		PreCheck:     func() { testAccPreCheck(t) },
-		Providers:    testAccProviders,
-		CheckDestroy: testAccCheckTFETeamDestroy,
-		Steps: []resource.TestStep{
-			{
-				Config:      testAccTFETeam_invalid_manage_workspaces_without_read(rInt),
-				ExpectError: regexp.MustCompile(`Manage workspaces cannot be true if Read Workspaces is false`),
-			},
-			{
-				Config:      testAccTFETeam_invalid_manage_projects_without_read(rInt),
-				ExpectError: regexp.MustCompile(`Manage projects cannot be true if Read Projects is false`),
 			},
 		},
 	})
@@ -565,79 +534,11 @@
     manage_run_tasks = true
 	manage_providers = true
 	manage_modules = true
-<<<<<<< HEAD
-	manage_projects = %t
+	manage_projects = true
 	read_workspaces = true
 	read_projects = true
-=======
-	manage_projects = true
->>>>>>> 5f2b0520
   }
   sso_team_id = "team-test-sso-id"
-}`, rInt)
-}
-
-func testAccTFETeam_manage_workspaces_with_implicit_read(rInt int) string {
-	return fmt.Sprintf(`
-resource "tfe_organization" "foobar" {
-  name  = "tst-terraform-%d"
-  email = "admin@company.com"
-}
-
-resource "tfe_team" "foobar" {
-  name         = "team-test"
-  organization = tfe_organization.foobar.id
-
-  visibility = "organization"
-
-  organization_access {
-    manage_workspaces = true
-  }
-  sso_team_id = "team-test-sso-id"
-}`, rInt)
-}
-
-func testAccTFETeam_invalid_manage_workspaces_without_read(rInt int) string {
-	return fmt.Sprintf(`
-resource "tfe_organization" "foobar" {
-  name  = "tst-terraform-%d"
-  email = "admin@company.com"
-}
-
-resource "tfe_team" "manage_workspaces_without_read" {
-  name         = "team-test"
-  organization = tfe_organization.foobar.id
-
-  visibility = "organization"
-
-  organization_access {
-    read_workspaces = false
-    manage_workspaces = true
-  }
-  sso_team_id = "team-test-sso-id"
-}`, rInt)
-}
-
-func testAccTFETeam_invalid_manage_projects_without_read(rInt int) string {
-	return fmt.Sprintf(`
-resource "tfe_organization" "foobar" {
- name  = "tst-terraform-%d"
- email = "admin@company.com"
-}
-
-resource "tfe_team" "manage_projects_without_read" {
- name         = "team-test"
- organization = tfe_organization.foobar.id
-
- visibility = "organization"
-
- organization_access {
-	read_workspaces = true
-	manage_workspaces = true
-	read_projects = false
-	manage_projects = true
- }
- sso_team_id = "team-test-sso-id"
 }`, rInt)
 }
 
